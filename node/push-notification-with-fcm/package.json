--- conflicted
+++ resolved
@@ -11,10 +11,6 @@
     "prettier": "^3.2.5"
   },
   "dependencies": {
-<<<<<<< HEAD
-    "firebase-admin": "^12.0.0"
-=======
     "firebase-admin": "^12.1.0"
->>>>>>> 3b08c421
   }
 }